import { EncodedOperation } from '../index';
import { GlobalClock, TreeClock } from '../clocks';
import { MsgPack } from '../util';
import { KvpResult, Kvps, KvpStore, TxnContext } from '../dataset';
import { MeldEncoder } from '../MeldEncoding';
import { CausalOperator } from '../ops';
import { JournalOperation } from './JournalOperation';
import { JournalEntry, TickTid } from './JournalEntry';
import { EntryBuilder, JournalState } from './JournalState';
import { defaultIfEmpty, firstValueFrom, Observable, Subject as Source } from 'rxjs';
import { AgreeableOperationSpec, MeldOperation } from '../MeldOperation';

export { JournalState, JournalEntry, EntryBuilder };

/** There is only one journal with a fixed key. */
const JOURNAL_KEY = '_qs:journal';

/**
 * Journal entries are indexed by end-tick as
 * `_qs:tick:${zeroPad(tick.toString(36), 8)}`. This gives a maximum tick of
 * 36^8, about 3 trillion, about 90 years in milliseconds.
 */
export type TickKey = string;
const TICK_KEY_LEN = 8;
const TICK_KEY_RADIX = 36;
const TICK_KEY_PAD = '0'.repeat(TICK_KEY_LEN);
const TICK_KEY_MIN = '_qs:tick:!'; // < '0'
const TICK_KEY_MAX = '_qs:tick:~'; // > 'z'
export function tickKey(tick: number): TickKey {
  return `_qs:tick:${TICK_KEY_PAD.concat(tick.toString(TICK_KEY_RADIX)).slice(-TICK_KEY_LEN)}`;
}

/** Operations indexed by time hash (TID) */
function tidOpKey(tid: string) {
  return `_qs:op:${tid}`;
}

/** The previous tick & TID for each entry, indexed by time hash (TID) */
function tidPrevKey(tid: string) {
  return `_qs:tid:${tid}`;
}

/** Utility type to identify a journal entry in the indexes */
export interface EntryIndex {
  key: TickKey,
  tid: string
}

export class Journal {
  /** Journal state cache */
  private _state: JournalState | null = null;
  /** Entries being created */
  private _tail = new Source<JournalEntry>();

  constructor(
    private readonly store: KvpStore,
    private readonly encoder: MeldEncoder
  ) {
  }

  async initialised() {
    // Create the Journal if not exists
    return (await this.store.get(JOURNAL_KEY)) != null;
  }

  close(err?: any) {
    if (err)
      this._tail.error(err);
    else
      this._tail.complete();
  }

  get tail(): Observable<JournalEntry> {
    return this._tail;
  }

  decode(op: EncodedOperation) {
    return MeldOperation.fromEncoded(this.encoder, op);
  }

  toMeldOperation(op: AgreeableOperationSpec) {
    return MeldOperation.fromOperation(this.encoder, op);
  }

  reset(localTime: TreeClock, gwc: GlobalClock, agreed: TreeClock): Kvps {
    return new JournalState(this, localTime.ticks, localTime, gwc, agreed).commit;
  }

  async state() {
    if (this._state == null) {
      const value = await this.store.get(JOURNAL_KEY);
      if (value == null)
        throw new Error('Missing journal');
      this._state = JournalState.fromJson(this, MsgPack.decode(value));
    }
    return this._state;
  }

  saveState(journal: JournalState): Kvps {
    return batch => {
      batch.put(JOURNAL_KEY, MsgPack.encode(journal.json));
      this._state = journal;
    };
  }

  /**
   * Gets the identity of the previous operation seen from the process ID of the
   * given operation identity. This is not necessarily the strictly previous
   * journal entry by local tick.
   */
  async entryPrev(tid: string): Promise<TickTid | undefined> {
    const value = await this.store.get(tidPrevKey(tid));
    if (value != null)
      return MsgPack.decode(value);
  }

  /**
   * @param key tick or tick-key of entry prior to the requested one. If
   * `undefined`, the first entry in the journal is being requested.
   * @returns the entry after the entry or operation identified by `key`, if it
   * exists
   */
  async entryAfter(key: number | TickKey = TICK_KEY_MIN): Promise<JournalEntry | undefined> {
    return this.entryInTickRange({
      gt: typeof key == 'number' ? tickKey(key) : key,
      lt: TICK_KEY_MAX
    });
  }

  /**
   * CAUTION: A reverse seek is slower than a forward seek. Avoid this method if
   * possible.
   *
   * @param key tick or tick-key of entry after the requested one. If
   * `undefined`, the last entry in the journal is being requested.
   * @returns the entry before the entry or operation identified by `key`, if it
   * exists
   */
  async entryBefore(key: number | TickKey = TICK_KEY_MAX): Promise<JournalEntry | undefined> {
    return this.entryInTickRange({
      gt: TICK_KEY_MIN,
      lt: typeof key == 'number' ? tickKey(key) : key,
      reverse: true
    });
  }

  private entryInTickRange(range: { lt: string; gt: string, reverse?: boolean }) {
    return this.withLockedHistory(async () => {
      const [foundKey, value] = await firstValueFrom(
        this.store.read({ ...range, limit: 1 }).pipe(defaultIfEmpty([])));
      return foundKey != null && value != null ? {
        return: JournalEntry.fromJson(this, foundKey, MsgPack.decode(value))
      } : {};
    });
  }

  spliceEntries(
    remove: EntryIndex[],
    insert: JournalEntry[],
    { appending }: { appending: boolean }
  ): Kvps {
    return batch => {
      for (let { key, tid } of remove) {
        batch.del(key);
        batch.del(tidPrevKey(tid));
        batch.del(tidOpKey(tid));
      }
      for (let entry of insert) {
        batch.put(entry.key, MsgPack.encode(entry.json));
        // TID -> prev mapping
        batch.put(tidPrevKey(entry.operation.tid), MsgPack.encode(entry.prev));
        entry.operation.commit(batch);
        if (appending)
          this._tail.next(entry);
      }
    };
  }

  async operation(tid: string): Promise<JournalOperation | undefined>;
  async operation(tid: string, require: 'require'): Promise<JournalOperation>;
  async operation(tid: string, require?: 'require'): Promise<JournalOperation | undefined> {
    const value = await this.store.get(tidOpKey(tid));
    if (value != null)
      return JournalOperation.fromJson(this, MsgPack.decode(value), tid);
    else if (require)
      throw new Error(`Journal corrupted: operation ${tid} is missing`);
  }

  commitOperation(op: JournalOperation): Kvps {
    return batch => batch.put(tidOpKey(op.tid), MsgPack.encode(op.encoded));
  }

  async meldOperation(tid: string): Promise<MeldOperation> {
    return this.decode((await this.operation(tid, 'require')).encoded);
  }

  insertPastOperation(operation: EncodedOperation): Kvps {
    return this.commitOperation(JournalOperation.fromJson(this, operation));
  }

  /**
   * An operation is unreferenced if:
   * - it has no journal entry
   * - it is not in the GWC
   */
  disposeOperationIfUnreferenced(tid: string) {
    return this.withLockedHistory(async () => {
      // If the operation has a corresponding journal entry, it is not safe to dispose.
      if (await this.store.has(tidPrevKey(tid)))
        return { return: false };
      // If the operation is in the GWC, it is not safe to dispose.
      for (let gwcTid of (await this.state()).gwc.tids()) {
        if (tid === gwcTid)
          return { return: false };
      }
      // Otherwise unreferenced, so dispose
      return { kvps: batch => batch.del(tidOpKey(tid)), return: true };
    });
  }

  /**
   * Find the first journal entry with an operation that is causally contiguous
   * with the given operation, stopping if it reaches the `minFrom` tick for the
   * operation's clock. If such an entry is found, creates the reduction
   * operator from that entry and applies the reduction forwards.
   *
   * MUST be called `withLockedHistory`.
   *
   * @param op the operation whose causal history to operate on
   * @param createOperator creates a causal reduction operator from the given first operation
   * @param minFrom the least required value of the range of the operation with
   * the returned identity. Must not be <1 (genesis is never represented in the journal).
   * @returns found operations, up to and including this one
   */
  async causalReduce(
    op: JournalOperation,
    createOperator: (first: MeldOperation) => CausalOperator<AgreeableOperationSpec>,
    minFrom = 1
  ): Promise<MeldOperation> {
    // Work backward through the journal to find the first transaction ID (and
    // associated tick) that is causally contiguous with this one.
    const history = [op.asMeldOperation()];
    const seekToFrom = async (tick: number, tid: string): Promise<void> => {
      const currentOp = history[0];
      const [prevTick, prevTid] = await this.entryPrev(tid) ?? [];
      if (prevTid != null && prevTick != null // Previous exists in journal
        && prevTick >= minFrom // not gone back further than required
        // CAUTION: the following logically duplicates CausalTimeRange.contiguous
        && prevTick === currentOp.from - 1 // previous is contiguous
        && !currentOp.time.ticked(prevTick).isZeroId // not about to cross a fork
      ) {
        // Bank this previous entry and keep trucking
        history.unshift(await this.meldOperation(prevTid));
        return seekToFrom(prevTick, prevTid);
      }
    };
    await seekToFrom(op.tick, op.tid);
    // Begin the operation and fast-forward
<<<<<<< HEAD
    const operator = createOperator(await this.meldOperation(tid));
    while (tid !== op.tid) {
      tid = op.time.ticked(++tick).hash;
      // Small optimisation - no need to reload the given op
      operator.next(tid === op.tid ? op.asMeldOperation() : await this.meldOperation(tid));
    }
=======
    const operator = createOperator(history[0]);
    for (let next of history.slice(1))
      operator.next(next);
>>>>>>> f9a23d3e
    return this.toMeldOperation(operator.commit());
  }

  /**
   * Prevents concurrent modification of the journal history while the given transaction executes.
   * It's OK for history to be appended without this lock.
   * @param prepare the transaction procedure
   */
  withLockedHistory<T = unknown>(
    prepare: (txc: TxnContext) => KvpResult<T> | Promise<KvpResult<T>>) {
    return this.store.transact({ lock: 'journal-body', prepare });
  }
}<|MERGE_RESOLUTION|>--- conflicted
+++ resolved
@@ -256,18 +256,9 @@
     };
     await seekToFrom(op.tick, op.tid);
     // Begin the operation and fast-forward
-<<<<<<< HEAD
-    const operator = createOperator(await this.meldOperation(tid));
-    while (tid !== op.tid) {
-      tid = op.time.ticked(++tick).hash;
-      // Small optimisation - no need to reload the given op
-      operator.next(tid === op.tid ? op.asMeldOperation() : await this.meldOperation(tid));
-    }
-=======
     const operator = createOperator(history[0]);
     for (let next of history.slice(1))
       operator.next(next);
->>>>>>> f9a23d3e
     return this.toMeldOperation(operator.commit());
   }
 
